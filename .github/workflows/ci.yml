--- conflicted
+++ resolved
@@ -43,13 +43,10 @@
         run: |
           python -m spacy download en_core_web_sm
 
-<<<<<<< HEAD
-=======
       - name: Create plots directory
         run: |
           mkdir -p plots
 
->>>>>>> ea140bfc
       - name: Run tests
         run: |
           python -m pytest tests/ -v --cov=. --cov-report=xml --cov-report=html
